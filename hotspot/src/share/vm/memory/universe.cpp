--- conflicted
+++ resolved
@@ -757,13 +757,8 @@
       // Set to a non-NULL value so the ReservedSpace ctor computes
       // the correct no-access prefix.
       // The final value will be set in initialize_heap() below.
-<<<<<<< HEAD
-      Universe::set_narrow_oop_base((address)NarrowOopHeapMax);
+      Universe::set_narrow_oop_base((address)UnscaledOopHeapMax);
 #if defined(_WIN64) || defined(AIX)
-=======
-      Universe::set_narrow_oop_base((address)UnscaledOopHeapMax);
-#ifdef _WIN64
->>>>>>> 805a34cc
       if (UseLargePages) {
         // Cannot allocate guard pages for implicit checks in indexed
         // addressing mode when large pages are specified on windows.
